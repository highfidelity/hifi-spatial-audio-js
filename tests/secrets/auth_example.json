--- conflicted
+++ resolved
@@ -25,11 +25,7 @@
                 }
             },
             "app2": {
-<<<<<<< HEAD
-                "notes": "used for sever connection tests",
-=======
                 "notes": "used for server connection tests",
->>>>>>> 6bf29d15
                 "name": "Staging_QA_App2",
                 "id": "aaaaaaaa-1111-bbbb-2222-cccccccccccc",
                 "secret": "aaaaaaaa-1111-bbbb-2222-cccccccccccc",
@@ -40,11 +36,7 @@
                     },
                     "space2": {
                         "notes": "purposely duplicated name",
-<<<<<<< HEAD
-                        "name": "Staging_QA_App1_Space1",
-=======
                         "name": "Staging_QA_App2_Space1",
->>>>>>> 6bf29d15
                         "id": "aaaaaaaa-1111-bbbb-2222-cccccccccccc"
                     },
                     "nonexistent": {
