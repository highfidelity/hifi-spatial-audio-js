--- conflicted
+++ resolved
@@ -374,11 +374,7 @@
      * @param userRolloff - This value affects the frequency rolloff for a given user.
      * The new rolloff value for the user.
      */
-<<<<<<< HEAD
-    private _updateUserData({ position, orientationEuler, orientationQuat, volumeThreshold, hiFiGain }: { position?: Point3D, orientationEuler?: OrientationEuler3D, orientationQuat?: OrientationQuat3D, volumeThreshold?: number, hiFiGain?: number } = {}): void {
-=======
-    private _updateUserData({ position, orientationEuler, orientationQuat, hiFiGain, userAttenuation, userRolloff }: { position?: Point3D, orientationEuler?: OrientationEuler3D, orientationQuat?: OrientationQuat3D, hiFiGain?: number, userAttenuation?: number, userRolloff?: number } = {}): void {
->>>>>>> bfd86ee3
+    private _updateUserData({ position, orientationEuler, orientationQuat, volumeThreshold, hiFiGain, userAttenuation, userRolloff }: { position?: Point3D, orientationEuler?: OrientationEuler3D, orientationQuat?: OrientationQuat3D, volumeThreshold?: number, hiFiGain?: number, userAttenuation?: number, userRolloff?: number } = {}): void {
         if (position) {
             if (!this._currentHiFiAudioAPIData.position) {
                 this._currentHiFiAudioAPIData.position = new Point3D();
