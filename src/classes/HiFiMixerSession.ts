/**
 * Code in this module is used internally by the [[HiFiCommunicator]] object to manage the connection between client and server.
 * Developers do not need to and should not consider this module when writing their applications.
 * @packageDocumentation
 */

import { HiFiAudioAPIData, OrientationQuat3D, Point3D, ReceivedHiFiAudioAPIData, OtherUserGainMap } from "./HiFiAudioAPIData";
import { HiFiLogger } from "../utilities/HiFiLogger";
import { HiFiConnectionStates, HiFiUserDataStreamingScopes } from "./HiFiCommunicator";

import { RaviUtils } from "../libravi/RaviUtils";
import { RaviSession, RaviSessionStates, WebRTCSessionParams, CustomSTUNandTURNConfig } from "../libravi/RaviSession";
import { RaviSignalingConnection, RaviSignalingStates } from "../libravi/RaviSignalingConnection";
import { HiFiAxisUtilities, ourHiFiAxisConfiguration } from "./HiFiAxisConfiguration";
import { Diagnostics } from "../diagnostics/diagnostics";
const pako = require('pako');

const INIT_TIMEOUT_MS = 5000;
const PERSONAL_VOLUME_ADJUST_TIMEOUT_MS = 5000;

interface AudionetSetOtherUserGainsForThisConnectionResponse {
    success: boolean,
    reason?: string
}

export interface SetOtherUserGainsForThisConnectionResponse {
    success: boolean,
    error?: string,
    audionetSetOtherUserGainsForThisConnectionResponse?: AudionetSetOtherUserGainsForThisConnectionResponse
}

export type SetOtherUserGainForThisConnectionResponse = SetOtherUserGainsForThisConnectionResponse;

/**
 * This enum string represents the reason the client's mute state has updated.
 * See {@link OnMuteChangedCallback} for how this is used.
 *
 * {@link MuteReason.CLIENT} is used to indicate that the client has attempted to change the mute state using {@link HiFiCommunicator.setInputAudioMuted}
 *
 * {@link MuteReason.ADMIN} is used to indicate that the server has changed the client's mute state.
 *
 * {@link MuteReason.INTERNAL} is used to indicate that the client's mute state has changed due to an implementation detail of the spatial audio API, for example to keep the state of the client consistent with the server.
*/
export enum MuteReason {
    CLIENT = "client",
    ADMIN = "admin",
    INTERNAL = "internal"
}

/**
 * This event object describes how and why the mute state of the client has changed. It is passed in as a parameter to {@link OnMuteChangedCallback}.
*/
export class MuteChangedEvent {
    /**
     * Indicates whether the the mute state was set successfully.
     * This may be `false` if the client is trying to unmute themselves when muted by an admin, or if there was a failure setting the mute state of the input device.
    */
    success: boolean;
    /**
     * Indicates the muted value that would have been set if the mute state was set succesfully.
     * `true` means muted, `false` means unmuted.
    */
    targetInputAudioMutedValue: boolean;
    /**
     * Indicates the current muted value after attempting to set mute state.
     * `true` means muted, `false` means unmuted.
    */
    currentInputAudioMutedValue: boolean;
    /**
     * Indicates whether the client is currently prevented from unmuting using {@link HiFiCommunicator.setInputAudioMuted}.
    */
    adminPreventsInputAudioUnmuting: boolean;
    /**
     * Indicates the reason the mute state has changed.
    */
    muteReason: MuteReason;

    constructor({ success, targetInputAudioMutedValue, currentInputAudioMutedValue, adminPreventsInputAudioUnmuting, muteReason }: { success: boolean, targetInputAudioMutedValue: boolean, currentInputAudioMutedValue: boolean, adminPreventsInputAudioUnmuting: boolean, muteReason: MuteReason }) {
        this.success = success;
        this.targetInputAudioMutedValue = targetInputAudioMutedValue;
        this.currentInputAudioMutedValue = currentInputAudioMutedValue;
        this.adminPreventsInputAudioUnmuting = adminPreventsInputAudioUnmuting;
        this.muteReason = muteReason;
    }
}

/**
 * An `onMuteChanged` callback function with this signature can be provided to {@link HiFiCommunicator.constructor}. The function you provide will be called whenever the mute state of the client may have updated.
 *
 * One situation where this is useful is when the client's mute state has been changed by an admin, i.e. when {@link MuteChangedEvent.muteReason} is {@link MuteReason.ADMIN}. If {@link MuteChangedEvent.adminPreventsInputAudioUnmuting} is `true`, then the client is muted, and is prevented from unmuting when using {@link HiFiCommunicator.setInputAudioMuted}. If {@link MuteChangedEvent.adminPreventsInputAudioUnmuting} is `false`, then the client is no longer prevented from unmuting, but is not automatically unmuted. The client is allowed to mute themself at any time regardless of the current mute state.
 *
 * If {@link MuteChangedEvent.muteReason} is equal to {@link MuteReason.CLIENT}, the client attempted to set the mute state through {@link HiFiCommunicator.setInputAudioMuted}.
 *
 * If {@link MuteChangedEvent.muteReason} is equal to {@link MuteReason.INTERNAL}, the client's mute state has changed due to an implementation detail of the spatial audio API, for example to keep the state of the client consistent with the server.
 *
 * This callback can also be used to keep track of whether the client is muted and display this in the client UI, and can also be used for debugging purposes. The mute state of the client may not have changed after this callback.
*/
export type OnMuteChangedCallback = (muteChangedEvent: MuteChangedEvent) => void;

/**
 * Instantiations of this class contain data about a connection between a client and a mixer.
 * Client library users shouldn't have to care at all about the variables and methods contained in this class.
 */
export class HiFiMixerSession {
    /**
     * The RAVI Signaling Connection associated with this Mixer Session.
     */
    private _raviSignalingConnection: RaviSignalingConnection;
    /**
     * The RAVI Session associated with this Mixer Session.
     */
    private _raviSession: RaviSession;

    /**
     * Stores the current HiFi Connection State, which is an abstraction separate from the RAVI Session State and RAVI Signaling State.
     */
    private _currentHiFiConnectionState: HiFiConnectionStates;

    /**
     * Used when muting and unmuting to save the state of the user's input device's `MediaTrackConstraints`.
     * When a user mutes, we explicitly call `stop()` on all audio tracks associated with the user's input device.
     * When a user unmutes, we must call `getUserMedia()` to re-obtain those audio tracks. We want to call `getUserMedia()`
     * with the same constraints used by the application when _it_ first calls `getUserMedia()`.
     */
    private _cachedMediaTrackConstraints: MediaTrackConstraints;

    /**
     * When we receive peer data from the server, it's in a format like this:
     * {
     *     318: {c: "#5df1f5", d: "Howard", e: "873c4d43-ccd9-4ce4-9ac7-d5fade4def929a", i: "{f0ce22bb-8b67-4044-a8c5-65aefbce4060}", o: 0, …}
     *     341: {e: "9c5af44b-7e3f-8f65-5421-374b43bebc4a", i: "{be38a256-850a-4c8d-bddd-cfe80aaddfe9}", o: 0, p: true, v: -120, …}
     * }
     * The peer data does not always contain all possible key/value pairs associated with each key in this Object. In fact, most of the time, it contains
     * only a fraction of the data. For example, we might receive `{ 341: {v: -40} }` from the server.
     * When the HiFi Audio Library user sets up a User Data Subscription, they can optionally associate the Subscription with a "Provided User ID".
     * Since the server doesn't always send the "Provided User ID" in these peer updates, we have to keep track of the (presumably stable) key in `jsonData.peers`
     * associated with that "Provided User ID" in order to forward that "Provided User ID" to the Subscription handler and thus to the Library user.
     * 
     * And since we are caching that one value, we are also caching the full state for all kwnon peers.
     * This allows to optimize the received stream of changed data for a given peer from the server to just the necessary bits
     * and reconstruct the complete information with the knowledge of the cached state of thata peer.
     * One caveat, the position and orienationQuat fields cached for a peer are expressed in the 'MixerSpace', not transformed yet in the 'ClientUserSpace'.
     * 
     * Thus, the Library user should never have to care about the `_mixerPeerKeyToStateCacheDict`.
     */
    private _mixerPeerKeyToStateCacheDict: any;

    /**
     * We will track whether or not the input stream is stereo, so that
     * we can advise the server to mix it appropriately
     */
    private _inputAudioMediaStreamIsStereo: boolean;

    private _adminPreventsInputAudioUnmuting: boolean;
    private _lastSuccessfulInputAudioMutedValue: boolean;

    private onMuteChanged: OnMuteChangedCallback;

    /**
     * The WebRTC Stats Observer callback
     */
    private _statsObserverCallback: Function;

    /**
     * See {@link HiFiUserDataStreamingScopes}.
     */
    userDataStreamingScope: HiFiUserDataStreamingScopes;

    /**
     * The WebRTC Address to which we want to connect as a part of this Session. This WebRTC Address is obtained from the Mixer Discovery Address during
     * the `HiFiCommunicator.connectToHiFiAudioAPIServer()` call.
     */
    webRTCAddress: string;
    /**
     * This function is called when Peer data is returned from the Server.
     */
    onUserDataUpdated: Function;
    /**
     * This function is called when a Peer disconnects from the Server.
     */
    onUsersDisconnected: Function;
    /**
     * This function is called when the "connection state" changes.
     * Right now, this is called when the the RAVI session state changes to
     * `RaviSessionStates.CONNECTED`, `RaviSessionStates.DISCONNECTED`, and `RaviSessionStates.FAILED`.
     */
    onConnectionStateChanged: Function;

    /**
     * Contains information about the mixer to which we are currently connected.
     */
    mixerInfo: any;

    private _raviDiagnostics: Diagnostics;
    private _hifiDiagnostics: Diagnostics;

    /**
     * 
     * @param __namedParameters
     * @param userDataStreamingScope - See {@link HiFiUserDataStreamingScopes}.
     * 
     * If set to `false`, User Data Subscriptions will serve no purpose.
     * @param onUserDataUpdated - The function to call when the server sends user data to the client. Irrelevant if `userDataStreamingScope` is `HiFiUserDataStreamingScopes.None`.
     * @param onUsersDisconnected - The function to call when the server sends user data about peers who just disconnected to the client.
     */
    constructor({ userDataStreamingScope = HiFiUserDataStreamingScopes.All, onUserDataUpdated, onUsersDisconnected, onConnectionStateChanged, onMuteChanged }: { userDataStreamingScope?: HiFiUserDataStreamingScopes, onUserDataUpdated?: Function, onUsersDisconnected?: Function, onConnectionStateChanged?: Function, onMuteChanged?: OnMuteChangedCallback }) {
        this.webRTCAddress = undefined;
        this.userDataStreamingScope = userDataStreamingScope;
        this.onUserDataUpdated = onUserDataUpdated;
        this.onUsersDisconnected = onUsersDisconnected;
        this._mixerPeerKeyToStateCacheDict = {};
        this._lastSuccessfulInputAudioMutedValue = false;
        this.onMuteChanged = onMuteChanged;

        RaviUtils.setDebug(false);

        this._raviSignalingConnection = new RaviSignalingConnection();
        this._raviSignalingConnection.addStateChangeHandler((event: any) => {
            this.onRAVISignalingStateChanged(event);
        });

        this._raviSession = new RaviSession();
        this._raviSession.addStateChangeHandler((event: any) => {
            this.onRAVISessionStateChanged(event);
        });

        this.onConnectionStateChanged = onConnectionStateChanged;

        this._resetMixerInfo();
        this._raviDiagnostics = new Diagnostics({label: 'ravi', session: this, ravi: this._raviSession});
        this._hifiDiagnostics = new Diagnostics({label: 'hifi', session: this, ravi: this._raviSession,
                                                 // The first is the standard way to tell, but browser have bugs in which they don't fire.
                                                 // The second is enough for all known browser bugs, except for Safari desktop closing a visible tab.
                                                 fireOn: ['visibilitychange', 'pagehide', 'beforeunload']});
    }

    /**
     * Sends the command `audionet.init` to the mixer.
     * 
     * @returns If this operation is successful, the Promise will resolve with `{ success: true, audionetInitResponse: <The response to `audionet.init` from the server in Object format>}`.
     * If unsuccessful, the Promise will reject with `{ success: false, error: <an error message> }`.
     */
    async promiseToRunAudioInit(): Promise<any> {
        return new Promise((resolve, reject) => {
            let initData = {
                primary: true,
                // The mixer will hash this randomly-generated UUID, then disseminate it to all clients via `peerData.e`.
                visit_id: this._raviSession.getUUID(),
                session: this._raviSession.getUUID(), // Still required for old mixers. Will eventually go away.
                streaming_scope: this.userDataStreamingScope,
                is_input_stream_stereo: this._inputAudioMediaStreamIsStereo
            };
            let commandController = this._raviSession.getCommandController();
            if (!commandController) {
                return Promise.reject({
                    success: false,
                    error: `Couldn't connect to mixer: no \`commandController\`!`
                });
            }

            let initTimeout = setTimeout(async () => {
                let errMsg = `Couldn't connect to mixer: Call to \`init\` timed out!`
                try {
                    await this._disconnectFromHiFiMixer();
                } catch (errorClosing) {
                    errMsg += `\nAdditionally, there was an error trying to close the failed connection. Error:\n${errorClosing}`;
                }
                return Promise.reject({
                    success: false,
                    error: errMsg
                });
            }, INIT_TIMEOUT_MS);

            commandController.queueCommand("audionet.init", initData, async (response: string) => {
                clearTimeout(initTimeout);
                let parsedResponse: any;
                try {
                    parsedResponse = JSON.parse(response);
                    this.mixerInfo["connected"] = true;
                    this.mixerInfo["build_number"] = parsedResponse.build_number;
                    this.mixerInfo["build_type"] = parsedResponse.build_type;
                    this.mixerInfo["build_version"] = parsedResponse.build_version;
                    this.mixerInfo["visit_id_hash"] = parsedResponse.visit_id_hash;
                    this._raviDiagnostics.prime(this.mixerInfo.visit_id_hash);
                    this._hifiDiagnostics.prime(this.mixerInfo.visit_id_hash);
                    resolve({
                        success: true,
                        audionetInitResponse: parsedResponse
                    });
                } catch (e) {
                    reject({
                        success: false,
                        error: `Couldn't parse init response! Parse error:\n${e}`
                    });
                }
            });
        });
    }

    /**
     * `mixer` and `peer` data is sent from the Mixer to all connected clients when necessary.
     * @param data The `gzipped` data from the Mixer.
     */
    handleRAVISessionBinaryData(data: any) {
        let unGZippedData = pako.ungzip(data, { to: 'string' });
        let jsonData = JSON.parse(unGZippedData);

        if (jsonData.deleted_visit_ids) {
            let allDeletedUserData: Array<ReceivedHiFiAudioAPIData> = [];

            let deletedVisitIDs = jsonData.deleted_visit_ids;
            for (const deletedVisitID of deletedVisitIDs) {
                let hashedVisitID = deletedVisitID;

                let deletedUserData = new ReceivedHiFiAudioAPIData({
                    hashedVisitID: hashedVisitID
                });

                let mixerPeerKeys = Object.keys(this._mixerPeerKeyToStateCacheDict);
                for (const mixerPeerKey of mixerPeerKeys) {
                    if (this._mixerPeerKeyToStateCacheDict[mixerPeerKey].hashedVisitID === hashedVisitID) {
                        if (this._mixerPeerKeyToStateCacheDict[mixerPeerKey].providedUserID) {
                            deletedUserData.providedUserID = this._mixerPeerKeyToStateCacheDict[mixerPeerKey].providedUserID;
                        }
                        break;
                    }
                }

                allDeletedUserData.push(deletedUserData);
            }

            // TODO: remove the entry from the peer state cache

            if (this.onUsersDisconnected && allDeletedUserData.length > 0) {
                this.onUsersDisconnected(allDeletedUserData);
            }
        }

        if (jsonData.peers) {
            let allNewUserData: Array<ReceivedHiFiAudioAPIData> = [];

            let peerKeys = Object.keys(jsonData.peers);
            for (let itr = 0; itr < peerKeys.length; itr++) {
                let peerDataFromMixer = jsonData.peers[peerKeys[itr]];

                // See {@link this._mixerPeerKeyToStateCacheDict}.
                let userDataCache: ReceivedHiFiAudioAPIData;
                // If it is a knwon peer, we should have an entry for it in the cache dict
                if (this._mixerPeerKeyToStateCacheDict[peerKeys[itr]]) {
                    userDataCache = this._mixerPeerKeyToStateCacheDict[peerKeys[itr]] as ReceivedHiFiAudioAPIData;
                }
                // if not let's create it.
                else {
                    userDataCache = new ReceivedHiFiAudioAPIData();
                    this._mixerPeerKeyToStateCacheDict[peerKeys[itr]] = userDataCache;
                }

                // This is a new empty data that will collect the changes received from the server.
                // as we collect the changes from the received data, we will also update the userDataCache associated with that peer.
                let newUserData = new ReceivedHiFiAudioAPIData();

                // `.J` is the 'providedUserID'
                if (userDataCache.providedUserID) {
                    // already  defined, should be the same initial value.
                    newUserData.providedUserID = userDataCache.providedUserID;
                } else if (typeof (peerDataFromMixer.J) === "string") {
                    userDataCache.providedUserID = peerDataFromMixer.J;
                    newUserData.providedUserID = peerDataFromMixer.J;
                }

                // `.e` is the `hashedVisitID`, which is a hashed version of the random UUID that a connecting client
                // sends as the `session` key inside the argument to the `audionet.init` command.
                // It is used to identify a given client across a cloud of mixers.
                if (userDataCache.hashedVisitID) {
                    // already  defined, should be the same initial value.
                    newUserData.hashedVisitID = userDataCache.hashedVisitID;
                } else if (typeof (peerDataFromMixer.e) === "string") {
                    userDataCache.hashedVisitID = peerDataFromMixer.e;
                    newUserData.hashedVisitID = peerDataFromMixer.e;
                }

                let serverSentNewUserData = false;

                // `ReceivedHiFiAudioAPIData.position.*`
                let serverSentNewPosition = false;
                if (typeof (peerDataFromMixer.x) === "number") {
                    if (!userDataCache.position) {
                        userDataCache.position = new Point3D();
                    }
                    // Mixer sends position data in millimeters
                    userDataCache.position.x = peerDataFromMixer.x / 1000;
                    serverSentNewPosition = true;
                }
                if (typeof (peerDataFromMixer.y) === "number") {
                    if (!userDataCache.position) {
                        userDataCache.position = new Point3D();
                    }
                    // Mixer sends position data in millimeters
                    userDataCache.position.y = peerDataFromMixer.y / 1000;
                    serverSentNewPosition = true;
                }
                if (typeof (peerDataFromMixer.z) === "number") {
                    if (!userDataCache.position) {
                        userDataCache.position = new Point3D();
                    }
                    // Mixer sends position data in millimeters
                    userDataCache.position.z = peerDataFromMixer.z / 1000;
                    serverSentNewPosition = true;
                }
                // We received a new position and updated the cache entry.
                // Need to add the new position value in the newUserData
                if (serverSentNewPosition) {
                    // Create the new position value for the newUserData and
                    // convert the received position (if any) to the user space
                    newUserData.position = HiFiAxisUtilities.translatePoint3DFromMixerSpace(ourHiFiAxisConfiguration, userDataCache.position);
                    serverSentNewUserData = true;
                }

                // `ReceivedHiFiAudioAPIData.orientation.*`
                let serverSentNewOrientation = false;
                if (typeof (peerDataFromMixer.W) === "number") {
                    if (!userDataCache.orientationQuat) {
                        userDataCache.orientationQuat = new OrientationQuat3D();
                    }
                    userDataCache.orientationQuat.w = peerDataFromMixer.W / 1000;
                    serverSentNewOrientation = true;
                }
                if (typeof (peerDataFromMixer.X) === "number") {
                    if (!userDataCache.orientationQuat) {
                        userDataCache.orientationQuat = new OrientationQuat3D();
                    }
                    userDataCache.orientationQuat.x = peerDataFromMixer.X / 1000;
                    serverSentNewOrientation = true;
                }
                if (typeof (peerDataFromMixer.Y) === "number") {
                    if (!userDataCache.orientationQuat) {
                        userDataCache.orientationQuat = new OrientationQuat3D();
                    }
                    userDataCache.orientationQuat.y = peerDataFromMixer.Y / 1000;
                    serverSentNewOrientation = true;
                }
                if (typeof (peerDataFromMixer.Z) === "number") {
                    if (!userDataCache.orientationQuat) {
                        userDataCache.orientationQuat = new OrientationQuat3D();
                    }
                    userDataCache.orientationQuat.z = peerDataFromMixer.Z / 1000;
                    serverSentNewOrientation = true;
                }
                // We received a new orientation and updated the cache entry.
                // Need to add the new orientation value in the newUserData
                if (serverSentNewOrientation) {
                    // Create the new orientation value for the newUserData and
                    // convert the received orientation (if any) to the user space
                    newUserData.orientationQuat = HiFiAxisUtilities.translateOrientationQuat3DFromMixerSpace(ourHiFiAxisConfiguration, userDataCache.orientationQuat);
                    serverSentNewUserData = true;
                }

                // `ReceivedHiFiAudioAPIData.volumeDecibels`
                if (typeof (peerDataFromMixer.v) === "number") {
                    userDataCache.volumeDecibels = peerDataFromMixer.v;
                    newUserData.volumeDecibels = peerDataFromMixer.v;
                    serverSentNewUserData = true;
                }

                // `ReceivedHiFiAudioAPIData.isStereo`
                if (typeof (peerDataFromMixer.s) === "boolean") {
                    userDataCache.isStereo = peerDataFromMixer.s;
                    newUserData.isStereo = peerDataFromMixer.s;
                    serverSentNewUserData = true;
                }

                // the newUserData AND the userDataCache have been updated with the new values
                // propagate newUserData to user space
                if (serverSentNewUserData) {
                    allNewUserData.push(newUserData);
                }
            }

            if (this.onUserDataUpdated && allNewUserData.length > 0) {
                this.onUserDataUpdated(allNewUserData);
            }
        }
        
        if (jsonData.instructions) {
            for (const instruction of jsonData.instructions) {
                if (!Array.isArray(instruction) || !instruction.length) {
                    continue;
                }

                let instructionName = instruction[0];
                let instructionArguments = instruction.slice(1);
                if (instructionName === "mute") {
                    let shouldBeMuted: boolean;
                    if (instructionArguments.length >= 1) {
                        if (typeof(instructionArguments[0]) === "boolean") {
                            shouldBeMuted = instructionArguments[0];
                        }
                    }
                    if (shouldBeMuted !== undefined) {
                        this._setMutedByAdmin(shouldBeMuted, MuteReason.ADMIN);
                    }
                }
            }
        }
    }

    /**
     * Connect to the Mixer given `this.webRTCAddress`.
     * 
     * @param __namedParameters
     * @param webRTCSessionParams - Parameters passed to the RAVI session when opening that session.
     * @returns A Promise that rejects with an error message string upon failure, or resolves with the response from `audionet.init` as a string.
     */
    async connectToHiFiMixer({ webRTCSessionParams, customSTUNandTURNConfig }: { webRTCSessionParams?: WebRTCSessionParams, customSTUNandTURNConfig?: CustomSTUNandTURNConfig }): Promise<any> {

        if (this._currentHiFiConnectionState === HiFiConnectionStates.Connected && this.mixerInfo["connected"]) {
            let msg = `Already connected! If a reconnect is needed, please hang up and try again.`;
            return Promise.resolve(msg);
        }

        if (!this.webRTCAddress) {
            let errMsg = `Couldn't connect: \`this.webRTCAddress\` is falsey!`;
            try {
                await this._disconnectFromHiFiMixer();
            } catch (errorClosing) {
                errMsg += `\nAdditionally, there was an error trying to close the failed connection. Error:\n${errorClosing}`;
            }
            return Promise.reject(errMsg);
        }

        this._currentHiFiConnectionState = undefined;

        let mixerIsUnavailable = false;
        const tempUnavailableStateHandler = (event: any) => {
            if (event && event.state === RaviSignalingStates.UNAVAILABLE) {
                mixerIsUnavailable = true;
                this._raviSignalingConnection.removeStateChangeHandler(tempUnavailableStateHandler);
                this._raviSession.closeRAVISession();
            }
        }
        this._raviSignalingConnection.addStateChangeHandler(tempUnavailableStateHandler);

        try {
            await this._raviSignalingConnection.openRAVISignalingConnection(this.webRTCAddress)
        } catch (errorOpeningSignalingConnection) {
            let errMsg = `Couldn't open signaling connection to \`${this.webRTCAddress.slice(0, this.webRTCAddress.indexOf("token="))}<token redacted>\`! Error:\n${errorOpeningSignalingConnection}`;
            try {
                await this._disconnectFromHiFiMixer();
            } catch (errorClosing) {
                errMsg += `\nAdditionally, there was an error trying to close the failed connection. Error:\n${errorClosing}`;
            }
            this._raviSignalingConnection.removeStateChangeHandler(tempUnavailableStateHandler);
            return Promise.reject(errMsg);
        }

        try {
            await this._raviSession.openRAVISession({ signalingConnection: this._raviSignalingConnection, params: webRTCSessionParams, customStunAndTurn: customSTUNandTURNConfig });
        } catch (errorOpeningRAVISession) {
            let errMsg = `Couldn't open RAVI session associated with \`${this.webRTCAddress.slice(0, this.webRTCAddress.indexOf("token="))}<token redacted>\`! Error:\n${errorOpeningRAVISession}`;
            if (mixerIsUnavailable) {
                errMsg = `High Fidelity server is at capacity; service is unavailable.`;
            }
            try {
                await this._disconnectFromHiFiMixer();
            } catch (errorClosing) {
                errMsg += `\nAdditionally, there was an error trying to close the connection. Error:\n${errorClosing}`;
            }
            this._raviSignalingConnection.removeStateChangeHandler(tempUnavailableStateHandler);
            return Promise.reject(errMsg);
        }

        let audionetInitResponse;
        try {
            audionetInitResponse = await this.promiseToRunAudioInit();
        } catch (initError) {
            let errMsg = `\`audionet.init\` command failed! Error:\n${initError.error}`;
            try {
                await this._disconnectFromHiFiMixer();
            } catch (errorClosing) {
                errMsg += `\nAdditionally, there was an error trying to close the failed connection. Error:\n${errorClosing}`;
            }
            this._raviSignalingConnection.removeStateChangeHandler(tempUnavailableStateHandler);
            return Promise.reject(errMsg);
        }

        this._raviSignalingConnection.removeStateChangeHandler(tempUnavailableStateHandler);

        this._raviSession.getCommandController().addBinaryHandler((data: any) => { this.handleRAVISessionBinaryData(data) }, true);

        return Promise.resolve(audionetInitResponse);
    }

    /**
     * Disconnects from the Mixer. Closes the RAVI Signaling Connection and the RAVI Session.
     * @returns A Promise that _always_ Resolves with a "success" status string.
     */
    async disconnectFromHiFiMixer(): Promise<string> {
        this._raviDiagnostics.noteExplicitApplicationClose();
        this._hifiDiagnostics.noteExplicitApplicationClose();
        return this._disconnectFromHiFiMixer();
    }
    async _disconnectFromHiFiMixer(): Promise<string> {
        async function close(thingToClose: (RaviSignalingConnection | RaviSession), nameOfThingToClose: string, closedState: string) {
            if (thingToClose) {
                let state = thingToClose.getState();
                if (!thingToClose || state === closedState) {
                    HiFiLogger.log(`The RAVI ${nameOfThingToClose} was already closed.`);
                } else {
                    try {
                        if (thingToClose instanceof RaviSignalingConnection) {
                            await thingToClose.closeRAVISignalingConnection();
                        } else if (thingToClose instanceof RaviSession) {
                            await thingToClose.closeRAVISession();
                        }
                        HiFiLogger.log(`The RAVI ${nameOfThingToClose} closed successfully from state ${state}.`);
                    } catch (e) {
                        HiFiLogger.warn(`The RAVI ${nameOfThingToClose} didn't close successfully from state ${state}! Error:\n${e}`);
                    }
                }
            } else {
                HiFiLogger.warn(`The RAVI ${nameOfThingToClose} was missing.`);
            }

            thingToClose = null;
        }

        await close(this._raviSignalingConnection, "Signaling Connection", RaviSignalingStates.CLOSED);
        await close(this._raviSession, "Session", RaviSessionStates.CLOSED);

        this._resetMixerInfo();

        await this._setMutedByAdmin(false, MuteReason.INTERNAL);

        return Promise.resolve(`Successfully disconnected.`);
    }

    /**
     * Sets the audio `MediaStream` that is sent to RAVI to be mixed.
     * @param inputAudioMediaStream The `MediaStream` that is sent to RAVI to be mixed.
     * @param isStereo - `true` if the input stream should be treated as stereo. Defaults to `false`.
     * @returns `true` if the new stream was successfully set; `false` otherwise.
     */
    async setRAVIInputAudio(inputAudioMediaStream: MediaStream, isStereo: boolean = false): Promise<boolean> {

        let retval = false;
        if (this._raviSession) {
            let streamController = this._raviSession.getStreamController();
            if (!streamController) {
                HiFiLogger.warn(`Couldn't set input audio on _raviSession.streamController: No \`streamController\`!`);
                retval = false;
            } else {
                streamController.setInputAudio(inputAudioMediaStream, isStereo);
                HiFiLogger.log(`Successfully set input audio on _raviSession.streamController!`);
                retval = true;
            }
        } else {
            HiFiLogger.warn(`Couldn't set input audio on _raviSession.streamController: No \`_raviSession\`!`);
            retval = false;
        }

        if (retval) {
            if (this._inputAudioMediaStreamIsStereo != isStereo) {
                if (this._raviSession.getState() === RaviSessionStates.CONNECTED) {
                    // Stereo status has changed; may need to call audionet.init again.
                    HiFiLogger.warn(`Stereo status has changed from ${this._inputAudioMediaStreamIsStereo} to ${isStereo}; attempting to re-initialize with the mixer`);
                    let audionetInitResponse;
                    try {
                        this._inputAudioMediaStreamIsStereo = isStereo;
                        audionetInitResponse = await this.promiseToRunAudioInit();
                    } catch (initError) {
                        // If this goes wrong, do we actually care all that much?
                        // It just means that the mixer will continue to treat the new stream as
                        // whatever setting it was before. For now, just return the error and
                        // let the user try again if they want.
                        let errMsg = `Attempt to call \`audionet.init\` for change in stereo status failed! Error:\n${initError.error}`;
                        return Promise.reject(errMsg);
                    }
                } else {
                    // If we haven't already connected, it'll just pick up the right stereo value when we
                    // call it the first time.
                    this._inputAudioMediaStreamIsStereo = isStereo;
                }
            }
        }
        return retval;
    }

    /**
     * Sets the input audio stream to "muted" by _either_:
     * 1. Calling `stop()` on all of the `MediaStreamTrack`s associated with the user's input audio stream OR
     * 2. Setting `track.enabled = false|true` on all of the tracks on the user's input audio stream (the default behavior)
     * 
     * Method 1 will work if and only if:
     * 1. The developer has set the `tryToStopMicStream` argument to this function to `true` AND
     * 2. The application code is running in the browser context (not the NodeJS context) AND
     * 3. The user's browser gives the user the ability to permanently allow a website to access the user's microphone
     *    and provides the `navigator.permissions` and `navigator.permissions.query` objects/methods.
     *    (Refer to https://developer.mozilla.org/en-US/docs/Web/API/Permissions - as of March 2021, this
     *    list does not include Safari on desktop or iOS.)
     * 
     * Reasons to use Method 1:
     * - Bluetooth Audio I/O devices will switch modes between mono out and stereo out when the user is muted,
     * which yields significantly improved audio output quality and proper audio spatialization.
     * - When the user is muted, the browser will report that their microphone is not in use, which can improve
     * user trust in the application.
     * 
     * Reasons _not_ to use Method 1:
     * - Because Method 1 requires re-obtaining an audio input stream via `getUserMedia()`, there is a small delay
     * between the moment the user un-mutes and when the user is able to be heard by other users in the Space.
     * - If a user is using a Bluetooth Audio I/O device, there is a delay between the moment the user un-mutes
     * and when a user can hear other users in a Space due to the fact that the Bluetooth audio device must
     * switch I/O profiles.
     * - Not all browsers support the `navigator.permissions` API
     * 
     * @param newMutedValue If `true`, the input audio stream will be muted. If `false`, the input stream will be unmuted.
     * @param tryToStopMicStream If `false`, this function will use Method 2 described above to mute or unmute the input audio stream. If `true`, this function will use Method 1.
     * @returns `true` if the stream was successfully muted/unmuted, `false` if it was not.
     */
    async setInputAudioMuted(newMutedValue: boolean, tryToStopMicStream: boolean = false): Promise<boolean> {
        return await this._setMuted(newMutedValue, tryToStopMicStream, MuteReason.CLIENT);
    }

    async _setMutedByAdmin(mutedByAdmin: boolean, muteReason: MuteReason): Promise<boolean> {
        // For now:
        // - Admin muting should mute the client, and prevent the client from unmuting
        // - Admin unmuting should not unmute the client, but simply allow the client to unmute
        // - When the connection ends, the client is allowed to unmute, which for now is equivalent to an admin unmute
        this._adminPreventsInputAudioUnmuting = mutedByAdmin;
        return await this._setMuted(mutedByAdmin || this._lastSuccessfulInputAudioMutedValue, false, muteReason);
    }

    async _setMuted(newMutedValue: boolean, tryToStopMicStream: boolean, muteReason: MuteReason): Promise<boolean> {
        let success = true;
        if (muteReason == MuteReason.CLIENT) {
            if (this._adminPreventsInputAudioUnmuting && !newMutedValue) {
                HiFiLogger.warn(`Couldn't set mute state: Muted by admin.`);
                success = false;
            }
        }
        if (success) {
            success = await this._trySetInputAudioMuted(newMutedValue, tryToStopMicStream);
        }
        if (success) {
            this._lastSuccessfulInputAudioMutedValue = newMutedValue;
        }

        if (this.onMuteChanged) {
            this.onMuteChanged(new MuteChangedEvent({
                success: success,
                targetInputAudioMutedValue: newMutedValue,
                currentInputAudioMutedValue: this._lastSuccessfulInputAudioMutedValue,
                adminPreventsInputAudioUnmuting: this._adminPreventsInputAudioUnmuting,
                muteReason: muteReason
            }));
        }
        return success;
    }

    async _trySetInputAudioMuted(newMutedValue: boolean, tryToStopMicStream: boolean): Promise<boolean> {
        let streamController = this._raviSession.getStreamController();
        if (this._raviSession && streamController) {
            let hasMicPermission = false;

            if (typeof (navigator) !== "undefined" && navigator.permissions && navigator.permissions.query) {
                let result: PermissionStatus;
                try {
                    result = await navigator.permissions.query({ name: 'microphone' });
                } catch { }
                if (result && result.state === "granted") {
                    hasMicPermission = true;
                }
            }

            if (!tryToStopMicStream || !hasMicPermission || typeof self === 'undefined') {
                // Developer has explicitly or implicitly set `tryToStopMicStream` to `false` OR
                // we're in the NodeJS context OR
                // the user hasn't granted or can't grant permanent mic permissions to our script...
                // On iOS Safari, the user _can't_ grant permanent mic permissions to our script.
                let raviAudioStream = streamController._inputAudioStream;

                if (raviAudioStream) {
                    raviAudioStream.getTracks().forEach((track: MediaStreamTrack) => {
                        track.enabled = !newMutedValue;
                    });
                    HiFiLogger.log(`Successfully set mute state to ${newMutedValue} on _raviSession.streamController._inputAudioStream`);
                    return true;
                } else {
                    HiFiLogger.warn(`Couldn't set mute state: No \`_inputAudioStream\` on \`_raviSession.streamController\`.`);
                }
            } else {
                // In the browser context, if and only if the user has granted mic permissions to our script,
                // we want to call `stop()` on all `MediaStreamTrack`s associated with the
                // user's audio input device stream. This is to hopefully allow the OS to switch the user's output audio device
                // into half-duplex (i.e. stereo) mode in the case where that output device is Bluetooth.
                // If the user hasn't granted permanent mic permissions to our script, doing this would break features like push-to-talk,
                // as the browser would prompt the user for permission to access the microphone every time they unmuted.
                let raviAudioStream = streamController._inputAudioStream;
                if (raviAudioStream && newMutedValue) {
                    raviAudioStream.getTracks().forEach((track: MediaStreamTrack) => {
                        // The `MediaTrackConstraints` are very likely to be the same across all `MediaStreamTracks`.
                        // Thus, in the case of overwriting this value multiple times due to multiple tracks contained
                        // within the `raviAudioStream`, there should be no problems.
                        this._cachedMediaTrackConstraints = track.getConstraints();
                        track.stop();
                    });
                    streamController.setInputAudio(null);
                    HiFiLogger.log(`Successfully set mute state to \`true\` by stopping all input media tracks!`);
                    return true;
                } else if (!raviAudioStream && !newMutedValue) {
                    let newMediaStream = await navigator.mediaDevices.getUserMedia({ audio: this._cachedMediaTrackConstraints, video: false });
                    streamController.setInputAudio(newMediaStream);
                    HiFiLogger.log(`Successfully set mute state to \`false\` by getting new input media stream!`);
                    return true;
                } else if (raviAudioStream && !newMutedValue) {
                    raviAudioStream.getTracks().forEach((track: MediaStreamTrack) => {
                        track.enabled = true;
                    });
                    HiFiLogger.log(`Successfully set mute state to \`false\` by enabling all tracks on \`_raviSession.streamController._inputAudioStream\`!`);
                    return true;
                } else {
                    HiFiLogger.warn(`Couldn't set mute state: No \`_inputAudioStream\` on \`_raviSession.streamController\`.`);
                }
            }
        } else {
            HiFiLogger.warn(`Couldn't set mute state: No \`_raviSession\`, or \`_raviSession.getStreamController()\` returned null.`);
            return false;
        }
    }

    /**
     * Gets the output `MediaStream` from the Mixer. This is the final, mixed, spatialized audio stream containing
     * all sources sent to the Mixer.
     * @returns The mixed, spatialized `MediaStream` from the Mixer. Returns `null` if it's not possible to obtain that `MediaStream`.
     */
    getOutputAudioMediaStream(): MediaStream {
        if (!this._raviSession) {
            return null;
        }

        let streamController = this._raviSession.getStreamController();

        if (!streamController) {
            return null;
        }

        return streamController.getAudioStream();
    }

    /**
     * Sets the state of the current connection, and
     * fires the onChange handler if that state has, in fact, changed.
     * @param state
     */
    _setCurrentHiFiConnectionState(state: HiFiConnectionStates): void {
        if (this._currentHiFiConnectionState !== state) {
            this._currentHiFiConnectionState = state;
            if (this.onConnectionStateChanged) {
                this.onConnectionStateChanged(this._currentHiFiConnectionState);
            }
            this._hifiDiagnostics.fire();
        }
    }

    /**
     * Return the current state of the connection.
     */
    getCurrentHiFiConnectionState(): HiFiConnectionStates {
        return this._currentHiFiConnectionState;
    }

    /**
     * Fires when the RAVI Signaling State changes.
     * @param event 
     */
    async onRAVISignalingStateChanged(event: any): Promise<void> {
        HiFiLogger.log(`New RAVI signaling state: \`${event.state}\``);
        switch (event.state) {
            case RaviSignalingStates.UNAVAILABLE:
                this._setCurrentHiFiConnectionState(HiFiConnectionStates.Unavailable);
                try {
                    await this._disconnectFromHiFiMixer();
                } catch (errorClosing) {
                    HiFiLogger.log(`Error encountered while trying to close the connection. Error:\n${errorClosing}`);
                }
                break;
        }
    }

    /**
     * Fires when the RAVI Session State changes.
     * @param event
     */
    async onRAVISessionStateChanged(event: any): Promise<void> {
        HiFiLogger.log(`New RAVI session state: \`${event.state}\``);
        this._raviDiagnostics.fire();
        switch (event.state) {
            case RaviSessionStates.CONNECTED:
                this._mixerPeerKeyToStateCacheDict = {};
                this._setCurrentHiFiConnectionState(HiFiConnectionStates.Connected);
                break;
            case RaviSessionStates.DISCONNECTED:
                if (this._currentHiFiConnectionState === HiFiConnectionStates.Unavailable) {
                    break;
                }
                this._setCurrentHiFiConnectionState(HiFiConnectionStates.Disconnected);
                try {
                    await this._disconnectFromHiFiMixer();
                } catch (errorClosing) {
                    HiFiLogger.log(`Error encountered while trying to close the connection. Error:\n${errorClosing}`);
                }
                break;
            case RaviSessionStates.FAILED:
                if (this._currentHiFiConnectionState === HiFiConnectionStates.Unavailable) {
                    break;
                }
                this._setCurrentHiFiConnectionState(HiFiConnectionStates.Failed);
                break;
            case RaviSessionStates.CLOSED:
<<<<<<< HEAD
               this._setCurrentHiFiConnectionState(HiFiConnectionStates.Disconnected);
               break;
=======
                // We don't want to override an "Unavailable" state. (This will hopefully
                // be able to go away once changes from HIFI-629 are complete, but is safe to leave in for now.)
                if (this._currentHiFiConnectionState === HiFiConnectionStates.Unavailable) {
                    break;
                }
                this._setCurrentHiFiConnectionState(HiFiConnectionStates.Disconnected);
                break;
>>>>>>> 41a2b611
        }
    }

    startCollectingWebRTCStats(callback: Function) {
        if (!this._raviSession) {
            HiFiLogger.error(`Couldn't start collecting WebRTC stats: No \`_raviSession\`!`);
            return;
        }

        if (this._statsObserverCallback) {
            this.stopCollectingWebRTCStats();
        }

        this._statsObserverCallback = callback;

        this._raviSession.addStatsObserver(this._statsObserverCallback);
    }

    stopCollectingWebRTCStats() {
        if (!this._raviSession) {
            HiFiLogger.error(`Couldn't stop collecting WebRTC stats: No \`_raviSession\`!`);
            return;
        }

        this._raviSession.removeStatsObserver(this._statsObserverCallback);

        this._statsObserverCallback = undefined;
    }

    /**
     * @param currentHifiAudioAPIData - The new user data that we want to send to the High Fidelity Audio API server.
     * @returns If this operation is successful, returns `{ success: true, stringifiedDataForMixer: <the raw data that was transmitted to the server>}`. If unsuccessful, returns
     * `{ success: false, error: <an error message> }`.
     */
    _transmitHiFiAudioAPIDataToServer(currentHifiAudioAPIData: HiFiAudioAPIData, previousHifiAudioAPIData?: HiFiAudioAPIData): any {
        if (!this.mixerInfo["connected"] || !this._raviSession) {
            return {
                success: false,
                error: `Can't transmit data to mixer; not connected to mixer.`
            };
        }

        let dataForMixer: any = {};

        // if a position is specified with valid components, let's consider adding position payload
        if (currentHifiAudioAPIData.position && (typeof (currentHifiAudioAPIData.position.x) === "number")
            && (typeof (currentHifiAudioAPIData.position.y) === "number")
            && (typeof (currentHifiAudioAPIData.position.z) === "number")) {
            // Detect the position components which have really changed compared to the previous state known from the server
            let changedComponents: { x: boolean, y: boolean, z: boolean, changed: boolean } = { x: false, y: false, z: false, changed: false };
            if (previousHifiAudioAPIData && previousHifiAudioAPIData.position) {
                if (currentHifiAudioAPIData.position.x !== previousHifiAudioAPIData.position.x) {
                    changedComponents.x = true;
                    changedComponents.changed = true;
                }
                if (currentHifiAudioAPIData.position.y !== previousHifiAudioAPIData.position.y) {
                    changedComponents.y = true;
                    changedComponents.changed = true;
                }
                if (currentHifiAudioAPIData.position.z !== previousHifiAudioAPIData.position.z) {
                    changedComponents.z = true;
                    changedComponents.changed = true;
                }
            } else {
                changedComponents.x = true;
                changedComponents.y = true;
                changedComponents.z = true;
                changedComponents.changed = true;
            }

            // Some position components have changed, let's fill in the payload
            if (changedComponents.changed) {
                let translatedPosition = HiFiAxisUtilities.translatePoint3DToMixerSpace(ourHiFiAxisConfiguration, currentHifiAudioAPIData.position);

                // Position data is sent in millimeters integers to reduce JSON size.
                if (changedComponents.x) {
                    dataForMixer["x"] = Math.round(translatedPosition.x * 1000);
                }
                if (changedComponents.y) {
                    dataForMixer["y"] = Math.round(translatedPosition.y * 1000);
                }
                if (changedComponents.z) {
                    dataForMixer["z"] = Math.round(translatedPosition.z * 1000);
                }
            }
        }

        // if orientation is specified with valid components, let's consider adding orientation payload
        if (currentHifiAudioAPIData.orientationQuat && (typeof (currentHifiAudioAPIData.orientationQuat.w) === "number")
            && (typeof (currentHifiAudioAPIData.orientationQuat.x) === "number")
            && (typeof (currentHifiAudioAPIData.orientationQuat.y) === "number")
            && (typeof (currentHifiAudioAPIData.orientationQuat.z) === "number")) {
            // Detect the orientation components which have really changed compared to the previous state known from the server
            let changedComponents: { w: boolean, x: boolean, y: boolean, z: boolean, changed: boolean } = { w: false, x: false, y: false, z: false, changed: false };
            if (previousHifiAudioAPIData && previousHifiAudioAPIData.orientationQuat) {
                if (currentHifiAudioAPIData.orientationQuat.w !== previousHifiAudioAPIData.orientationQuat.w) {
                    changedComponents.w = true;
                    changedComponents.changed = true;
                }
                if (currentHifiAudioAPIData.orientationQuat.x !== previousHifiAudioAPIData.orientationQuat.x) {
                    changedComponents.x = true;
                    changedComponents.changed = true;
                }
                if (currentHifiAudioAPIData.orientationQuat.y !== previousHifiAudioAPIData.orientationQuat.y) {
                    changedComponents.y = true;
                    changedComponents.changed = true;
                }
                if (currentHifiAudioAPIData.orientationQuat.z !== previousHifiAudioAPIData.orientationQuat.z) {
                    changedComponents.z = true;
                    changedComponents.changed = true;
                }
            } else {
                changedComponents.w = true;
                changedComponents.x = true;
                changedComponents.y = true;
                changedComponents.z = true;
                changedComponents.changed = true;
            }

            // Some orientation components have changed, let's fill in the payload
            if (changedComponents.changed) {
                // The mixer expects Quaternion components in its space and to be mulitiplied by 1000.
                let translatedOrientation = HiFiAxisUtilities.translateOrientationQuat3DToMixerSpace(ourHiFiAxisConfiguration, currentHifiAudioAPIData.orientationQuat);

                if (changedComponents.w) {
                    dataForMixer["W"] = translatedOrientation.w * 1000;
                }
                if (changedComponents.x) {
                    dataForMixer["X"] = translatedOrientation.x * 1000;
                }
                if (changedComponents.y) {
                    dataForMixer["Y"] = translatedOrientation.y * 1000;
                }
                // if (changedComponents.z) {
                // Need to send Z all the time at the moment until we merge the fix https://github.com/highfidelity/audionet-hifi/pull/271
                dataForMixer["Z"] = translatedOrientation.z * 1000;
                //}
            }
        }

        if (typeof (currentHifiAudioAPIData.volumeThreshold) === "number") {
            dataForMixer["T"] = currentHifiAudioAPIData.volumeThreshold;
        }

        if (typeof (currentHifiAudioAPIData.hiFiGain) === "number") {
            dataForMixer["g"] = Math.max(0, currentHifiAudioAPIData.hiFiGain);
        }

        if (typeof (currentHifiAudioAPIData.userAttenuation) === "number") {
            dataForMixer["a"] = currentHifiAudioAPIData.userAttenuation;
        }

        if (typeof (currentHifiAudioAPIData.userRolloff) === "number") {
            dataForMixer["r"] = Math.max(0, currentHifiAudioAPIData.userRolloff);
        }

        if (typeof(currentHifiAudioAPIData._otherUserGainQueue) == "object") {
            let changedUserGains: OtherUserGainMap = {};
            let idToGains = Object.entries(currentHifiAudioAPIData._otherUserGainQueue);
            let previousOtherUserGains = previousHifiAudioAPIData ? previousHifiAudioAPIData._otherUserGainQueue : undefined;
            for (const idToGain of idToGains) {
                let hashedVisitId = idToGain[0];
                let gain = idToGain[1];
                if (!(typeof(gain) == "number")) {
                    continue;
                }
                if (previousOtherUserGains && previousOtherUserGains[hashedVisitId] === gain) {
                    continue;
                }
                changedUserGains[hashedVisitId] = gain;
            }

            if (Object.entries(changedUserGains).length) {
                dataForMixer["V"] = changedUserGains;
            }
        }

        if (Object.keys(dataForMixer).length === 0) {
            // We call this a "success" even though we didn't send anything to the mixer.
            return {
                success: true,
                stringifiedDataForMixer: JSON.stringify({})
            };
        } else {
            let commandController = this._raviSession.getCommandController();

            if (commandController) {
                let stringifiedDataForMixer = JSON.stringify(dataForMixer);
                commandController.sendInput(stringifiedDataForMixer);
                return {
                    success: true,
                    stringifiedDataForMixer: stringifiedDataForMixer
                };
            } else {
                return {
                    success: false,
                    error: `Can't transmit data to mixer; no \`commandController\`!.`
                };
            }
        }
    }

    /**
     * Resets our "Mixer Info". Happens upon instantiation and when disconnecting from the mixer.
     */
    private _resetMixerInfo(): void {
        this.mixerInfo = {
            "connected": false,
        };
    }
}<|MERGE_RESOLUTION|>--- conflicted
+++ resolved
@@ -916,10 +916,6 @@
                 this._setCurrentHiFiConnectionState(HiFiConnectionStates.Failed);
                 break;
             case RaviSessionStates.CLOSED:
-<<<<<<< HEAD
-               this._setCurrentHiFiConnectionState(HiFiConnectionStates.Disconnected);
-               break;
-=======
                 // We don't want to override an "Unavailable" state. (This will hopefully
                 // be able to go away once changes from HIFI-629 are complete, but is safe to leave in for now.)
                 if (this._currentHiFiConnectionState === HiFiConnectionStates.Unavailable) {
@@ -927,7 +923,6 @@
                 }
                 this._setCurrentHiFiConnectionState(HiFiConnectionStates.Disconnected);
                 break;
->>>>>>> 41a2b611
         }
     }
 
