--- conflicted
+++ resolved
@@ -111,16 +111,10 @@
      * @param userDataStreamingScope - See {@link HiFiUserDataStreamingScopes}.
      * 
      * If set to `false`, User Data Subscriptions will serve no purpose.
-<<<<<<< HEAD
-     * @param onUserDataUpdated - The function to call when the server sends user data to the client. Irrelevant if `serverShouldSendUserData` is `false`.
+     * @param onUserDataUpdated - The function to call when the server sends user data to the client. Irrelevant if `userDataStreamingScope` is `HiFiUserDataStreamingScopes.None`.
      * @param onUsersDisconnected - The function to call when the server sends user data about peers who just disconnected to the client.
      */
-    constructor({ serverShouldSendUserData = true, onUserDataUpdated, onUsersDisconnected, onConnectionStateChanged }: { serverShouldSendUserData?: boolean, onUserDataUpdated?: Function, onUsersDisconnected?: Function, onConnectionStateChanged?: Function }) {
-=======
-     * @param onUserDataUpdated - The function to call when the server sends user data to the client. Irrelevant if `userDataStreamingScope` is `HiFiUserDataStreamingScopes.None`.
-     */
-    constructor({ userDataStreamingScope = HiFiUserDataStreamingScopes.All, onUserDataUpdated, onConnectionStateChanged }: { userDataStreamingScope?: HiFiUserDataStreamingScopes, onUserDataUpdated?: Function, onConnectionStateChanged?: Function }) {
->>>>>>> 9be6cd7f
+    constructor({ userDataStreamingScope = HiFiUserDataStreamingScopes.All, onUserDataUpdated, onUsersDisconnected, onConnectionStateChanged }: { userDataStreamingScope?: HiFiUserDataStreamingScopes, onUserDataUpdated?: Function, onUsersDisconnected?: Function, onConnectionStateChanged?: Function }) {
         this.webRTCAddress = undefined;
         this.userDataStreamingScope = userDataStreamingScope;
         this.onUserDataUpdated = onUserDataUpdated;
