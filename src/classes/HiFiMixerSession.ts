--- conflicted
+++ resolved
@@ -769,22 +769,12 @@
             }
         }
 
-<<<<<<< HEAD
-        // Transmit the hifiGain if different from before
-        if (currentHifiAudioAPIData.hiFiGain && (typeof (currentHifiAudioAPIData.hiFiGain) === "number")) {
-            if (previousHifiAudioAPIData && previousHifiAudioAPIData.hiFiGain && (previousHifiAudioAPIData.hiFiGain === currentHifiAudioAPIData.hiFiGain) ) {
-                // no op, previous and new are the same
-            } else {
-                dataForMixer["g"] = Math.max(0, currentHifiAudioAPIData.hiFiGain);
-            }
-=======
-        if (typeof (hifiAudioAPIData.volumeThreshold) === "number") {
-            dataForMixer["T"] = hifiAudioAPIData.volumeThreshold;
-        }
-
-        if (typeof (hifiAudioAPIData.hiFiGain) === "number") {
-            dataForMixer["g"] = Math.max(0, hifiAudioAPIData.hiFiGain);
->>>>>>> 2cb216f0
+        if (typeof (currentHifiAudioAPIData.volumeThreshold) === "number") {
+            dataForMixer["T"] = currentHifiAudioAPIData.volumeThreshold;
+        }
+
+        if (typeof (currentHifiAudioAPIData.hiFiGain) === "number") {
+            dataForMixer["g"] = Math.max(0, currentHifiAudioAPIData.hiFiGain);
         }
 
         if (typeof (currentHifiAudioAPIData.userAttenuation) === "number") {
