--- conflicted
+++ resolved
@@ -1053,27 +1053,24 @@
             if (this.onConnectionStateChanged) {
                 this.onConnectionStateChanged(state, result);
             }
-<<<<<<< HEAD
-        }
         
+            if (state === HiFiConnectionStates.Connected) {
+                this._raviDiagnostics.prime(this.mixerInfo.visit_id_hash);
+                this._hifiDiagnostics.prime(this.mixerInfo.visit_id_hash);
+                this._hifiDiagnostics.fire("Connected");
+            }
+        }
+        
+        // in the case of a transition, we'll receive a 'Connected' from the secondary
+        // mixer when the HiFiCommunicator session state is Connected.  In that case, we must
+        // notify the primary mixer that we're ready for transition.
         if (state === HiFiConnectionStates.Connected) {
             this._raviDiagnostics.prime(this.mixerInfo.visit_id_hash);
             this._hifiDiagnostics.prime(this.mixerInfo.visit_id_hash);
             if (this.onReadyForTransition) {
                 this.onReadyForTransition();
-=======
-            if (state === HiFiConnectionStates.Connected) {
-                this._raviDiagnostics.prime(this.mixerInfo.visit_id_hash);
-                this._hifiDiagnostics.prime(this.mixerInfo.visit_id_hash);
-                this._copyAudioTracksFromRavi();
-            } else {
-                this._hifiDiagnostics.fire(state.toString());
->>>>>>> e2f1a279
-            }
-        } else if (state === HiFiConnectionStates.Disconnected) {
-            this._hifiDiagnostics.fire();
-        } else {
-            this._hifiDiagnostics.fire();
+            }
+            this._hifiDiagnostics.fire("TransitionConnected");
         }
 
         if (state === HiFiConnectionStates.Failed) {
