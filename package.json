--- conflicted
+++ resolved
@@ -1,12 +1,7 @@
 {
   "name": "hifi-spatial-audio",
-<<<<<<< HEAD
-  "version": "0.5.1-4",
+  "version": "0.5.1-5",
   "description": "The High Fidelity Audio Client Library allows developers to integrate High Fidelity's spatial audio technology into their projects.",
-=======
-  "version": "0.5.1-5",
-  "description": "hifi-spatial-audio allows developers to integrate High Fidelity's spatial audio technology into their JavaScript projects.",
->>>>>>> 6abf8d33
   "main": "./dist/index.js",
   "types": "./dist/index.d.ts",
   "files": [
